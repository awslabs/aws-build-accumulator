--- conflicted
+++ resolved
@@ -32,13 +32,8 @@
 TIME_FORMAT_R = "%Y-%m-%dT%H:%M:%SZ"
 TIME_FORMAT_W = "%Y-%m-%dT%H:%M:%SZ"
 TIME_FORMAT_MS = "%Y-%m-%dT%H:%M:%S.%fZ"
-<<<<<<< HEAD
-VERSION_MAJOR, VERSION_MINOR, VERSION_PATCH = 1, 11, 1
+VERSION_MAJOR, VERSION_MINOR, VERSION_PATCH = 1, 12, 0
 RC = False
-=======
-VERSION_MAJOR, VERSION_MINOR, VERSION_PATCH = 1, 12, 0
-RC = True
->>>>>>> 51ee8cbc
 
 RC_STR = "-rc" if RC else ""
 VERSION = "%d.%d.%d%s" % (VERSION_MAJOR, VERSION_MINOR, VERSION_PATCH, RC_STR)
